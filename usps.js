var request = require('request');
var builder = require('xmlbuilder');
var xml2js = require('xml2js');

var usps = module.exports = function(config) {
  if (!(config && config.server && config.userId)) {
    throw 'Error: must pass usps server url and userId';
  }

  this.config = config;
};

usps.prototype.validator = function(address, callback) {
  var xml = builder.create({
    AddressValidateRequest: {
      '@USERID': this.config.userId,
      Address: {
        Address1: address.street1,
        Address2: address.street2 || '',
        City: address.city,
        State: address.state,
        Zip5: address.zip,
        Zip4: ''
      }
    }
  }).end();

  callUSPS('Verify', this.config, xml, function(err, result) {
    if (err) {
      callback(err)
      return;
    }

    if (result.Error) {
      callback(result.Error);
      return;
    }
    
    var address = result.AddressValidateResponse.Address[0];

    var obj = {
      street1: address.Address2[0],
      street2: address.Address1 ? address.Address1[0] : '',
      city: address.City[0],
      zip: address.Zip5[0],
      state: address.State[0]
    };

    callback(null, obj);
  });
};

usps.prototype.zipLookUp = function(address, callback) {
  var xml = builder.create({
    ZipCodeLookupRequest: {
      '@USERID': this.config.userId,
      Address: {
        Address1: address.street1,
        Address2: address.street2 || '',
        City: address.city,
        State: address.state,
      }
    }
  }).end();

  callUSPS('ZipCodeLookup', this.config, xml, function(err, result) {
    // Error handling for xml2js.parseString
    if (err) {
      callback(err)
      return;
    }

    var address = result.ZipCodeLookupResponse.Address[0];

    //Error handling for USPS
    if (address.Error) {
      callback(address.Error[0]);
      return;
    }

    var obj = {
      street1: address.Address2[0],
      street2: address.Address1 ? address.Address1[0] : '',
      city: address.City[0],
      state: address.State[0],
      zip: address.Zip5[0] + '-' + address.Zip4[0]
    };

    callback(null, obj);
  });
};

<<<<<<< HEAD
usps.prototype.city = function(zip, callback) {
  var xml = builder.create({
    CityStateLookupRequest: {
      '@USERID': this.config.userId,
      ZipCode: {
        Zip5: zip
      }
    }
  }).end();

  call('CityStateLookup', this.config, xml, function(err, result) {
    if (err) {
      callback(err);
      return;
    }

    if (result.Error) {
      callback(result.Error.Description[0]);
      return;
    }

    var address = result.CityStateLookupResponse.ZipCode[0];

    callback(err, {
      city: address.City[0],
      state: address.State[0],
      zip: address.Zip5[0]
    });
  });
};

var call = function(api, config, xml, callback) {
=======
function callUSPS(api, config, xml, callback) {
>>>>>>> d35c862f
  request(config.server + '?API=' + api + '&XML=' + xml, function(err, res, body) {
    if (err) {
      console.log(err);
      callback(err);
      return;
    }

    xml2js.parseString(body, function(err, result) {
      if (err) {
        callback(err);
        return;
      }

      callback(null, result);
    });
  });
}<|MERGE_RESOLUTION|>--- conflicted
+++ resolved
@@ -90,8 +90,7 @@
   });
 };
 
-<<<<<<< HEAD
-usps.prototype.city = function(zip, callback) {
+usps.prototype.cityStateLookup = function(zip, callback) {
   var xml = builder.create({
     CityStateLookupRequest: {
       '@USERID': this.config.userId,
@@ -101,7 +100,7 @@
     }
   }).end();
 
-  call('CityStateLookup', this.config, xml, function(err, result) {
+  callUSPS('CityStateLookup', this.config, xml, function(err, result) {
     if (err) {
       callback(err);
       return;
@@ -122,10 +121,7 @@
   });
 };
 
-var call = function(api, config, xml, callback) {
-=======
 function callUSPS(api, config, xml, callback) {
->>>>>>> d35c862f
   request(config.server + '?API=' + api + '&XML=' + xml, function(err, res, body) {
     if (err) {
       console.log(err);
